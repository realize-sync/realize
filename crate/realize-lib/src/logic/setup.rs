--- conflicted
+++ resolved
@@ -1,83 +1,63 @@
 use super::config::Config;
 use crate::fs::downloader::Downloader;
+use crate::fs::nfs;
 use crate::model::Arena;
 use crate::network::rpc::{Household, realstore};
 use crate::network::{Networking, Server};
+use crate::storage::Storage;
 use crate::storage::config::ArenaConfig;
-<<<<<<< HEAD
-use crate::storage::real::RealStore;
-use crate::storage::unreal::UnrealCacheAsync;
-=======
-use crate::storage::unreal::Downloader;
-use crate::storage::{Notification, Storage, UnrealCacheAsync};
->>>>>>> ed897f9a
 use std::collections::HashMap;
+use std::net::SocketAddr;
 use std::sync::Arc;
 
-pub struct Setup {
+pub struct SetupHelper {
     networking: Networking,
-    config: Config,
-    cache: Option<UnrealCacheAsync>,
+    storage: Arc<Storage>,
 }
 
-impl Setup {
-    pub fn new(config: Config, privkey: &std::path::Path) -> anyhow::Result<Self> {
+impl SetupHelper {
+    pub async fn setup(config: Config, privkey: &std::path::Path) -> anyhow::Result<Self> {
+        check_directory_access(&config.storage.arenas)?;
+
         let networking = Networking::from_config(&config.network.peers, privkey)?;
+        let storage = Storage::from_config(&config.storage).await?;
 
         Ok(Self {
             networking,
-            config,
-            cache: None,
+            storage,
         })
     }
 
-    /// Setup cache as specified in the configuration.
+    /// Export NFS at the given address.
     ///
-    /// The content of the returned cache is kept up-to-date as much as
-    /// possible by connecting to other peers to track changes.
-    pub fn setup_cache(&mut self) -> anyhow::Result<(UnrealCacheAsync, Downloader)> {
-<<<<<<< HEAD
-        let cache = UnrealCacheAsync::from_config(&self.config.storage)?;
-=======
-        let cache = UnrealCacheAsync::from_config(&self.config.storage)?
-            .ok_or_else(|| anyhow::anyhow!("cache.db missing from configuration"))?;
-        let (tx, _rx) = mpsc::channel(100);
-        //tokio::spawn(keep_cache_updated(cache.clone(), rx)); TODO
-        self.notification_tx = Some(tx);
-
->>>>>>> ed897f9a
+    /// A local cache must be configured.
+    pub async fn export_nfs(&self, addr: SocketAddr) -> anyhow::Result<()> {
+        let cache = self
+            .storage
+            .cache()
+            .ok_or_else(|| anyhow::anyhow!("cache.db must be set in the configuration"))?;
         let downloader = Downloader::new(self.networking.clone(), cache.clone());
 
-        self.cache = Some(cache.clone());
+        nfs::export(cache.clone(), downloader, addr).await?;
 
-        Ok((cache, downloader))
+        Ok(())
     }
 
     /// Setup server as specified in the configuration.
     ///
     /// The returned server is configured, but not started.
     pub async fn setup_server(self) -> anyhow::Result<Arc<Server>> {
-        check_directory_access(&self.config.storage.arenas)?;
-        let Setup {
+        let SetupHelper {
             networking,
-            config,
-            cache,
+            storage,
         } = self;
 
-        let storage = Storage::from_config(&config.storage).await?;
+        let mut server = Server::new(networking.clone());
+        realstore::server::register(&mut server, storage.store().clone());
 
-        let mut server = Server::new(networking.clone());
-        realstore::server::register(&mut server, storage.store());
-
-<<<<<<< HEAD
-        let has_cache = cache.is_some();
-        let (household, _) = Household::spawn(networking, cache, HashMap::new())?;
+        let has_cache = storage.cache().is_some();
+        let (household, _) = Household::spawn(networking, storage)?;
         if has_cache {
-=======
-        let has_notifications = notification_tx.is_some();
-        let (household, _) = Household::spawn(networking, storage, notification_tx)?;
-        if has_notifications {
->>>>>>> ed897f9a
             household.keep_connected()?;
         }
         household.register(&mut server);
