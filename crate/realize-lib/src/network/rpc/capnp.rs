use super::peer_capnp::connected_peer;
use super::store_capnp::store::{
    self, ArenasParams, ArenasResults, SubscribeParams, SubscribeResults,
};
use super::store_capnp::subscriber::{self, NotifyParams, NotifyResults};
use crate::model::{Arena, Hash, Path, Peer, UnixTime};
use crate::network::rate_limit::RateLimitedStream;
use crate::network::{Networking, Server};
<<<<<<< HEAD
use crate::storage::real::RealIndexAsync;
use crate::storage::real::notifier::{self, Notification, Progress};
use crate::storage::unreal::{UnrealCacheAsync, UnrealError};
=======
use crate::storage::{Notification, Storage};
>>>>>>> ed897f9a
use capnp::capability::Promise;
use capnp_rpc::rpc_twoparty_capnp::Side;
use capnp_rpc::twoparty::VatNetwork;
use capnp_rpc::{RpcSystem, VatNetwork as _};
use futures::AsyncReadExt;
use futures::io::{BufReader, BufWriter};
use std::cell::RefCell;
use std::collections::{HashMap, HashSet};
use std::rc::Rc;
use std::thread;
use std::time::Duration;
use tokio::net::TcpStream;
use tokio::runtime;
use tokio::sync::{broadcast, mpsc};
use tokio::task::{JoinHandle, LocalSet};
use tokio_retry::strategy::ExponentialBackoff;
use tokio_util::compat::TokioAsyncReadCompatExt;
use uuid::Uuid;

/// Identifies Cap'n Proto ConnectedPeer connections.
const TAG: &[u8; 4] = b"PEER";

/// Connection status of a peer, broadcast by [Household].
#[derive(Clone, PartialEq, Debug)]
pub enum PeerStatus {
    Connected(Peer),
    Disconnected(Peer),
}

/// A set of peers and their connections.
///
/// Cap'n Proto connections are handled or their own thread. This
/// object serves as a communication channel between that thread and
/// the rest of the application.
///
/// To listen to incoming connections, call [Household::register].
#[derive(Clone)]
pub struct Household {
    tx: mpsc::UnboundedSender<HouseholdConnection>,
    broadcast_tx: broadcast::Sender<PeerStatus>,
}

impl Household {
    /// Spawn a new RPC thread and return the Household instance that
    /// manages it.
    pub fn spawn(
        networking: Networking,
<<<<<<< HEAD
        cache: Option<UnrealCacheAsync>,
        indexes: HashMap<Arena, RealIndexAsync>,
    ) -> anyhow::Result<(Self, thread::JoinHandle<()>)> {
        let (tx, rx) = mpsc::unbounded_channel();
        let (broadcast_tx, _) = broadcast::channel(128);
        let handle = spawn_rpc_thread(networking, cache, indexes, rx, broadcast_tx.clone())?;
=======
        storage: Arc<Storage>,
        notification_tx: Option<mpsc::Sender<(Peer, Notification)>>,
    ) -> anyhow::Result<(Self, thread::JoinHandle<()>)> {
        let (tx, rx) = mpsc::unbounded_channel();
        let (broadcast_tx, _) = broadcast::channel(128);
        let handle = spawn_rpc_thread(
            networking,
            storage,
            rx,
            notification_tx,
            broadcast_tx.clone(),
        )?;
>>>>>>> ed897f9a

        Ok((Self { tx, broadcast_tx }, handle))
    }

    /// Report peer status changes through the given receiver.
    pub fn peer_status(&self) -> broadcast::Receiver<PeerStatus> {
        self.broadcast_tx.subscribe()
    }

    /// Keep a client connection up to all peers for which an address is known.
    pub fn keep_connected(&self) -> anyhow::Result<()> {
        self.tx.send(HouseholdConnection::KeepConnected)?;

        Ok(())
    }

    /// Register peer connections to the given server.
    ///
    /// With this call, the server answers to PEER calls as Cap'n Proto
    /// PeerConnection, defined in `capnp/peer.capnp`.
    pub fn register(&self, server: &mut Server) {
        let tx = self.tx.clone();
        server.register_raw(TAG, move |peer, stream, _, shutdown_rx| {
            // TODO: support shutdown_rx
            let _ = tx.send(HouseholdConnection::Incoming {
                peer,
                stream: Box::new(stream),
                shutdown_rx,
            });
        })
    }
}

/// Messages used to communicate with [CapnpRpcThread].
enum HouseholdConnection {
    /// Send incoming (server) TCP connections to the capnp threads to
    /// be handled there.
    Incoming {
        peer: Peer,
        stream: Box<tokio_rustls::server::TlsStream<RateLimitedStream<TcpStream>>>,
        shutdown_rx: broadcast::Receiver<()>,
    },
    KeepConnected,
}

/// Spawns a single thread that handles all Cap'n Proto RPC connections.
///
/// To communicate with the thread, send [HousehholdConnection]s to the channel.
fn spawn_rpc_thread(
    networking: Networking,
<<<<<<< HEAD
    cache: Option<UnrealCacheAsync>,
    indexes: HashMap<Arena, RealIndexAsync>,
=======
    storage: Arc<Storage>,
>>>>>>> ed897f9a
    mut rx: mpsc::UnboundedReceiver<HouseholdConnection>,
    broadcast_tx: broadcast::Sender<PeerStatus>,
) -> anyhow::Result<thread::JoinHandle<()>> {
    let main_rt = runtime::Handle::current();
    let rt = runtime::Builder::new_current_thread()
        .enable_all()
        .build()
        .unwrap();

    Ok(thread::Builder::new()
        .name("capnprpc".into())
        .spawn(move || {
<<<<<<< HEAD
            let ctx = AppContext::new(networking, cache, indexes, broadcast_tx, main_rt);
=======
            let ctx = AppContext::new(networking, storage, notification_tx, broadcast_tx, main_rt);
>>>>>>> ed897f9a
            let local = LocalSet::new();

            local.spawn_local(async move {
                while let Some(conn) = rx.recv().await {
                    match conn {
                        HouseholdConnection::Incoming {
                            peer,
                            stream,
                            shutdown_rx,
                        } => ctx.accept(peer, stream, shutdown_rx),
                        HouseholdConnection::KeepConnected => ctx.keep_connected(),
                    }
                }
            });

            rt.block_on(local);
        })?)
}

#[derive(Default)]
struct TrackedPeerConnections {
    tracked_client: Option<store::Client>,
    tracker: Option<JoinHandle<()>>,
}

struct AppContext {
    networking: Networking,
<<<<<<< HEAD
    cache: Option<UnrealCacheAsync>,
    indexes: HashMap<Arena, RealIndexAsync>,
=======
    storage: Arc<Storage>,
>>>>>>> ed897f9a
    broadcast_tx: broadcast::Sender<PeerStatus>,
    main_rt: runtime::Handle,
    connections: RefCell<HashMap<Peer, TrackedPeerConnections>>,
}

impl AppContext {
    fn new(
        networking: Networking,
<<<<<<< HEAD
        cache: Option<UnrealCacheAsync>,
        indexes: HashMap<Arena, RealIndexAsync>,
=======
        storage: Arc<Storage>,
        notification_tx: Option<mpsc::Sender<(Peer, Notification)>>,
>>>>>>> ed897f9a
        broadcast_tx: broadcast::Sender<PeerStatus>,
        main_rt: runtime::Handle,
    ) -> Rc<Self> {
        Rc::new(Self {
            networking,
<<<<<<< HEAD
            cache,
            indexes,
=======
            storage,
            notification_tx,
>>>>>>> ed897f9a
            broadcast_tx,
            main_rt,
            connections: RefCell::new(HashMap::new()),
        })
    }

    fn accept(
        self: &Rc<Self>,
        peer: Peer,
        stream: Box<tokio_rustls::server::TlsStream<RateLimitedStream<TcpStream>>>,
        mut shutdown_rx: broadcast::Receiver<()>,
    ) {
        let client = ConnectedPeerServer::new(peer.clone(), Rc::clone(self)).into_connected_peer();
        tokio::task::spawn_local(async move {
            let (r, w) = TokioAsyncReadCompatExt::compat(stream).split();
            let mut net = Box::new(VatNetwork::new(
                BufReader::new(r),
                BufWriter::new(w),
                Side::Server,
                Default::default(),
            ));
            let until_shutdown = net.drive_until_shutdown();
            let system = RpcSystem::new(net, Some(client.clone().client));
            let disconnector = system.get_disconnector();
            tokio::task::spawn_local(system);

            tokio::select!(
                _ = shutdown_rx.recv() => {
                    let _ = disconnector.await;
                },
                res = until_shutdown => {
                    if let Err(err) = res {
                        log::debug!("RPC connection from {peer} failed: {err}")
                    }
                }
            );
        });
    }

    fn keep_connected(self: &Rc<Self>) {
        for peer in self.networking.connectable_peers() {
            let mut borrow = self.connections.borrow_mut();
            let conn = borrow.entry(peer.clone()).or_default();
            let has_usable_tracker = conn
                .tracker
                .as_ref()
                .map(|t| !t.is_finished())
                .unwrap_or(false);
            if has_usable_tracker {
                continue;
            }

            let this = Rc::clone(self);
            let peer = peer.clone();
            conn.tracker = Some(tokio::task::spawn_local(async move {
                this.track_peer(&peer).await
            }));
        }
    }

    async fn track_peer(self: &Rc<Self>, peer: &Peer) {
        let retry_strategy =
            ExponentialBackoff::from_millis(500).max_delay(Duration::from_secs(5 * 60));
        let mut current_backoff: Option<ExponentialBackoff> = None;
        loop {
            match &mut current_backoff {
                Some(backoff) => match backoff.next() {
                    None => {
                        log::warn!("Giving up connecting to {peer}");
                        return;
                    }
                    Some(delay) => {
                        tokio::time::sleep(delay).await;
                    }
                },
                None => {
                    // Execute immediately, and install backoff for next time.
                    current_backoff = Some(retry_strategy.clone());
                }
            }
            let stream = match self.networking.connect_raw(peer, TAG, None).await {
                Ok(stream) => stream,
                Err(err) => {
                    log::debug!("Failed to connect to {peer}: {err}; Will retry.");
                    continue;
                }
            };

            let (r, w) = TokioAsyncReadCompatExt::compat(stream).split();
            let mut net = Box::new(VatNetwork::new(
                BufReader::new(r),
                BufWriter::new(w),
                Side::Client,
                Default::default(),
            ));
            let until_shutdown = net.drive_until_shutdown();
            let mut system = RpcSystem::new(net, None);
            let mut client: connected_peer::Client = system.bootstrap(Side::Server);
            let disconnector = system.get_disconnector();
            scopeguard::defer!({
                tokio::task::spawn_local(disconnector);
            });
            tokio::task::spawn_local(system);

            let mut store = match get_connected_peer_store(&mut client).await {
                Ok(store) => store,
                Err(err) => {
                    log::debug!("Failed to get store from {peer}: {err}; Will retry.");
                    continue;
                }
            };
            self.set_tracked_client(peer, Some(store.clone()));
            let _ = self.broadcast_tx.send(PeerStatus::Connected(peer.clone()));
            scopeguard::defer!({
                self.set_tracked_client(peer, None);
                let _ = self
                    .broadcast_tx
                    .send(PeerStatus::Disconnected(peer.clone()));
            });

            //this.register_self(&client);
            if let Err(err) = self.subscribe_self(peer, &mut store).await {
                log::debug!("Failed to subscribe to {peer}: {err}");
            }

            // We're fully connected. Reset the backoff delay for next time.
            current_backoff = None;

            if let Err(err) = until_shutdown.await {
                log::debug!("Connection to {peer} was shutdown: {err}; Will reconnect.")
            }
        }
    }

    async fn subscribe_self(
        self: &Rc<Self>,
        _peer: &Peer,
        _client: &mut store::Client,
    ) -> anyhow::Result<()> {
        let cache = match &self.cache {
            None => {
                return Ok(());
            }
            Some(c) => c,
        };

<<<<<<< HEAD
        let request = client.arenas_request();
        let reply = request.send().promise.await?;
        let arenas = reply.get()?.get_arenas()?;
        let peer_arenas = parse_arena_set(arenas)?;

        let goal_arenas = cache
            .arenas()
            .filter(|a| peer_arenas.contains(*a))
            .map(|a| a.clone())
            .collect::<Vec<_>>();
        if goal_arenas.is_empty() {
            return Ok(());
        }
        log::debug!(
            "Subscribe to {} on {peer}",
            goal_arenas
                .iter()
                .map(|a| a.as_str())
                .collect::<Vec<_>>()
                .join(", ")
        );
        let mut progress = self
            .main_rt
            .spawn({
                let peer = peer.clone();
                let goal_arenas = goal_arenas.clone();
                let cache = cache.clone();
                async move {
                    let mut map = HashMap::new();
                    for arena in goal_arenas {
                        if let Some(progress) = cache.peer_progress(&peer, &arena).await? {
                            map.insert(arena, progress);
                        }
                    }

                    Ok::<_, anyhow::Error>(map)
                }
            })
            .await??;

        for arena in goal_arenas {
            let mut request = client.subscribe_request();
            let mut request_builder = request.get().init_req();
            request_builder.set_arena(arena.as_str());
            request_builder.set_subscriber(
                ConnectedPeerServer::new(peer.clone(), self.clone()).into_subscriber(),
            );
            if let Some(progress) = progress.remove(&arena) {
                let mut builder = request_builder.init_progress();
                builder.set_last_seen(progress.last_seen);
                fill_uuid(builder.init_uuid(), &progress.uuid);
            }

            let reply = request.send().promise.await?;
            let result = reply.get()?.get_result()?;

            if let result_capnp::result::Err(err) = result.which()? {
                return Err(anyhow::anyhow!(err?.get_message()?.to_string()?));
            }
        }

        Ok(())
=======
        todo!();
        // let request = client.arenas_request();
        // let reply = request.send().promise.await?;
        // let arenas = reply.get()?.get_arenas()?;
        // let peer_arenas = parse_arena_set(arenas)?;

        // let mut goal_arenas = self.storage.arenas();
        // goal_arenas.retain(|a| peer_arenas.contains(a));
        // if goal_arenas.is_empty() {
        //     return Ok(());
        // }
        // log::debug!(
        //     "Subscribe to {} on {peer}",
        //     goal_arenas
        //         .iter()
        //         .map(|a| a.as_str())
        //         .collect::<Vec<_>>()
        //         .join(", ")
        // );

        // let mut request = client.subscribe_request();
        // let mut request_builder = request.get().init_req();
        // let mut arenas_builder = request_builder
        //     .reborrow()
        //     .init_arenas(goal_arenas.len() as u32);
        // for (i, arena) in goal_arenas.into_iter().enumerate() {
        //     arenas_builder.set(i as u32, arena.as_str());
        // }
        // request_builder
        //     .set_subscriber(ConnectedPeerServer::new(peer.clone(), self.clone()).into_subscriber());

        // let reply = request.send().promise.await?;
        // let result = reply.get()?.get_result()?;

        // if let result_capnp::result::Err(err) = result.which()? {
        //     return Err(anyhow::anyhow!(err?.get_message()?.to_string()?));
        // }

        // Ok(())
>>>>>>> ed897f9a
    }

    /// Associate the given client with the peer.
    fn set_tracked_client(self: &Rc<Self>, peer: &Peer, client: Option<store::Client>) {
        self.connections
            .borrow_mut()
            .entry(peer.clone())
            .or_default()
            .tracked_client = client;
    }
}

async fn get_connected_peer_store(
    client: &mut connected_peer::Client,
) -> anyhow::Result<store::Client> {
    let request = client.store_request();
    let reply = request.send().promise.await?;
    let store = reply.get()?.get_store()?;

    Ok(store)
}

fn parse_arena(reader: capnp::text::Reader<'_>) -> Result<Arena, capnp::Error> {
    Ok(Arena::from(reader.to_str()?))
}

fn parse_arena_set(arenas: capnp::text_list::Reader<'_>) -> Result<HashSet<Arena>, capnp::Error> {
    let mut set = HashSet::new();
    for arena in arenas.iter() {
        set.insert(parse_arena(arena?)?);
    }
    Ok(set)
}

fn parse_uuid(reader: super::store_capnp::uuid::Reader<'_>) -> Uuid {
    Uuid::from_u64_pair(reader.get_hi(), reader.get_lo())
}

fn parse_mtime(reader: super::store_capnp::time::Reader<'_>) -> UnixTime {
    UnixTime::new(reader.get_secs(), reader.get_nsecs())
}

fn parse_path(reader: capnp::text::Reader<'_>) -> Result<Path, capnp::Error> {
    Path::parse(reader.to_str()?).map_err(|e| capnp::Error::failed(e.to_string()))
}

fn parse_hash(hash: &[u8]) -> Result<Hash, capnp::Error> {
    let hash: [u8; 32] = hash
        .try_into()
        .map_err(|_| capnp::Error::failed("invalid hash".to_string()))?;

    Ok(Hash(hash))
}

/// Implement capnp interface ConnectedPeer, defined in
/// `capnp/peer.capnp`.
#[derive(Clone)]
struct ConnectedPeerServer {
    peer: Peer,
    ctx: Rc<AppContext>,
}

impl ConnectedPeerServer {
    fn new(peer: Peer, ctx: Rc<AppContext>) -> Self {
        Self { peer, ctx }
    }

    fn into_connected_peer(self) -> connected_peer::Client {
        capnp_rpc::new_client(self)
    }

    fn into_store(self) -> store::Client {
        capnp_rpc::new_client(self)
    }

    fn into_subscriber(self) -> subscriber::Client {
        capnp_rpc::new_client(self)
    }
}

impl connected_peer::Server for ConnectedPeerServer {
    fn store(
        &mut self,
        _params: connected_peer::StoreParams,
        mut results: connected_peer::StoreResults,
    ) -> Promise<(), capnp::Error> {
        results.get().set_store(self.clone().into_store());

        Promise::ok(())
    }
}

impl store::Server for ConnectedPeerServer {
    fn arenas(&mut self, _: ArenasParams, mut results: ArenasResults) -> Promise<(), capnp::Error> {
<<<<<<< HEAD
        let arenas = self
            .ctx
            .indexes
            .keys()
            .map(|a| a.clone())
            .collect::<Vec<_>>();
=======
        let arenas = self.ctx.storage.indexed_arenas().collect::<Vec<_>>();
>>>>>>> ed897f9a
        let mut list = results.get().init_arenas(arenas.len() as u32);
        for (i, arena) in arenas.into_iter().enumerate() {
            list.set(i as u32, arena.as_str());
        }

        Promise::ok(())
    }

    fn subscribe(
        &mut self,
        params: SubscribeParams,
        results: SubscribeResults,
    ) -> Promise<(), capnp::Error> {
        Promise::from_future(do_subscribe(Rc::clone(&self.ctx), params, results))
    }
}

impl subscriber::Server for ConnectedPeerServer {
    fn notify(
        &mut self,
        params: NotifyParams,
        _: NotifyResults,
    ) -> capnp::capability::Promise<(), capnp::Error> {
        if let Some(cache) = &self.ctx.cache {
            Promise::from_future(do_notify(
                cache.clone(),
                self.ctx.main_rt.clone(),
                self.peer.clone(),
                params,
            ))
        } else {
            Promise::ok(())
        }
    }
}

async fn do_notify(
<<<<<<< HEAD
    cache: UnrealCacheAsync,
    main_rt: runtime::Handle,
    peer: Peer,
    params: NotifyParams,
) -> Result<(), capnp::Error> {
    let mut notifications = vec![];
    for n in params.get()?.get_notifications()?.iter() {
        notifications.push(match n.which()? {
            notification::Which::Add(add) => {
                let add = add?;

                Notification::Add {
                    arena: parse_arena(add.get_arena()?)?,
                    index: add.get_index(),
                    path: parse_path(add.get_path()?)?,
                    size: add.get_size(),
                    mtime: parse_mtime(add.get_mtime()?),
                    hash: parse_hash(add.get_hash()?)?,
                }
            }
            notification::Which::Replace(replace) => {
                let replace = replace?;

                Notification::Replace {
                    arena: parse_arena(replace.get_arena()?)?,
                    index: replace.get_index(),
                    path: parse_path(replace.get_path()?)?,
                    mtime: parse_mtime(replace.get_mtime()?),
                    size: replace.get_size(),
                    hash: parse_hash(replace.get_hash()?)?,
                    old_hash: parse_hash(replace.get_old_hash()?)?,
                }
            }
            notification::Which::Remove(remove) => {
                let remove = remove?;

                Notification::Remove {
                    arena: parse_arena(remove.get_arena()?)?,
                    index: remove.get_index(),
                    path: parse_path(remove.get_path()?)?,
                    old_hash: parse_hash(remove.get_old_hash()?)?,
                }
            }
            notification::Which::CatchupStart(start) => {
                Notification::CatchupStart(parse_arena(start?.get_arena()?)?)
            }
            notification::Which::Catchup(catchup) => {
                let catchup = catchup?;

                Notification::Catchup {
                    arena: parse_arena(catchup.get_arena()?)?,
                    path: parse_path(catchup.get_path()?)?,
                    size: catchup.get_size(),
                    mtime: parse_mtime(catchup.get_mtime()?),
                    hash: parse_hash(catchup.get_hash()?)?,
                }
            }
            notification::Which::CatchupComplete(complete) => {
                let complete = complete?;

                Notification::CatchupComplete {
                    arena: parse_arena(complete.get_arena()?)?,
                    index: complete.get_index(),
                }
            }
            notification::Which::Connected(connected) => {
                let connected = connected?;

                Notification::Connected {
                    arena: parse_arena(connected.get_arena()?)?,
                    uuid: parse_uuid(connected.get_uuid()?),
                }
            }
        });
    }

    main_rt
        .spawn(async move {
            for notification in notifications {
                cache.update(&peer, notification).await?;
            }

            Ok::<(), UnrealError>(())
        })
        .await
        .map_err(|e| capnp::Error::failed(e.to_string()))?
        .map_err(|e| capnp::Error::failed(e.to_string()))?;

    Ok(())
=======
    _notification_tx: mpsc::Sender<(Peer, Notification)>,
    _peer: Peer,
    _params: NotifyParams,
) -> Result<(), capnp::Error> {
    todo!();
    // for n in params.get()?.get_notifications()?.iter() {
    //     let to_send = match n.which()? {
    //         notification::Which::Link(link) => {
    //             let link = link?;

    //             Notification::Link {
    //                 arena: parse_arena(link.get_arena()?)?,
    //                 path: parse_path(link.get_path()?)?,
    //                 size: link.get_size(),
    //                 mtime: parse_mtime(link.get_mtime()?),
    //             }
    //         }
    //         notification::Which::Unlink(unlink) => {
    //             let unlink = unlink?;

    //             Notification::Unlink {
    //                 arena: parse_arena(unlink.get_arena()?)?,
    //                 path: parse_path(unlink.get_path()?)?,
    //                 mtime: parse_mtime(unlink.get_mtime()?),
    //             }
    //         }
    //         notification::Which::CatchingUp(catching_up) => Notification::CatchingUp {
    //             arena: parse_arena(catching_up?.get_arena()?)?,
    //         },
    //         notification::Which::Catchup(catchup) => {
    //             let catchup = catchup?;

    //             Notification::Catchup {
    //                 arena: parse_arena(catchup.get_arena()?)?,
    //                 path: parse_path(catchup.get_path()?)?,
    //                 size: catchup.get_size(),
    //                 mtime: parse_mtime(catchup.get_mtime()?),
    //             }
    //         }
    //         notification::Which::Ready(ready) => Notification::Ready {
    //             arena: parse_arena(ready?.get_arena()?)?,
    //         },
    //     };
    //     let _ = notification_tx.send((peer.clone(), to_send)).await;
    // }

    // Ok(())
>>>>>>> ed897f9a
}

async fn do_subscribe(
    _ctx: Rc<AppContext>,
    _params: SubscribeParams,
    _results: SubscribeResults,
) -> Result<(), capnp::Error> {
<<<<<<< HEAD
    let req = params.get()?.get_req()?;
    let arena = parse_arena(req.get_arena()?)?;

    let result = results.get().init_result();
    let index = match ctx.indexes.get(&arena) {
        None => {
            result.init_err().set_message("Not available");

            return Ok(());
        }
        Some(index) => index.clone(),
    };

    let progress = if req.has_progress() {
        let progress = req.get_progress()?;
        Some(Progress::new(
            parse_uuid(progress.get_uuid()?),
            progress.get_last_seen(),
        ))
    } else {
        None
    };

    let subscriber = req.get_subscriber()?;

    let (tx, mut rx) = mpsc::channel(100);

    if let Err(err) = ctx
        .main_rt
        .spawn(async move {
            notifier::subscribe(index, tx, progress).await?;

            Ok::<(), anyhow::Error>(())
        })
        .await
    {
        result.init_err().set_message(err.to_string());
        return Ok(());
    }

    tokio::task::spawn_local(async move {
        let mut notifications = Vec::new();
        loop {
            let count = rx.recv_many(&mut notifications, 25).await;
            if count == 0 {
                // Channel has been closed
                return;
            }
            if let Err(err) = send_notifications(notifications.as_slice(), &subscriber).await {
                if err.kind == capnp::ErrorKind::Disconnected {
                    return;
                }
            }
            notifications.clear();
        }
    });

    result.init_ok();

    Ok(())
=======
    todo!();
    // let req = params.get()?.get_req()?;
    // let result = results.get().init_result();
    // let arenas = parse_arena_set(req.get_arenas()?)?;
    // if arenas.is_empty() {
    //     result.init_ok();
    //     return Ok(());
    // }

    // let subscriber = req.get_subscriber()?;

    // let (tx, mut rx) = mpsc::channel(100);
    // let store = Arc::clone(&ctx.storage);
    // if let Err(err) = ctx
    //     .main_rt
    //     .spawn(async move {
    //         for arena in arenas {
    //             store.subscribe(arena, tx.clone(), true)?;
    //         }

    //         Ok::<(), anyhow::Error>(())
    //     })
    //     .await
    // {
    //     result.init_err().set_message(err.to_string());
    //     return Ok(());
    // }

    // tokio::task::spawn_local(async move {
    //     let mut notifications = Vec::new();
    //     loop {
    //         let count = rx.recv_many(&mut notifications, 25).await;
    //         if count == 0 {
    //             // Channel has been closed
    //             return;
    //         }
    //         if let Err(err) = send_notifications(notifications.as_slice(), &subscriber).await {
    //             if err.kind == capnp::ErrorKind::Disconnected {
    //                 return;
    //             }
    //         }
    //         notifications.clear();
    //     }
    // });

    // result.init_ok();
    // Ok(())
>>>>>>> ed897f9a
}

async fn send_notifications(
    _notifications: &[Notification],
    _client: &subscriber::Client,
) -> Result<(), capnp::Error> {
<<<<<<< HEAD
    let mut request = client.notify_request();
    let mut builder = request.get().init_notifications(notifications.len() as u32);
    for (i, notif) in notifications.iter().enumerate() {
        let notif_builder = builder.reborrow().get(i as u32);
        match notif {
            Notification::Add {
                arena,
                index,
                path,
                size,
                mtime,
                hash,
            } => fill_add(
                notif_builder.init_add(),
                arena,
                *index,
                path,
                *size,
                mtime,
                hash,
            ),

            Notification::Replace {
                arena,
                index,
                path,
                size,
                mtime,
                hash,
                old_hash,
            } => fill_replace(
                notif_builder.init_replace(),
                arena,
                *index,
                path,
                *size,
                mtime,
                hash,
                old_hash,
            ),

            Notification::Remove {
                arena,
                index,
                path,
                old_hash,
            } => fill_remove(notif_builder.init_remove(), arena, *index, path, old_hash),

            Notification::Catchup {
                arena,
                path,
                size,
                mtime,
                hash,
            } => fill_catchup(
                notif_builder.init_catchup(),
                arena,
                path,
                *size,
                mtime,
                hash,
            ),

            Notification::CatchupStart(arena) => {
                notif_builder.init_catchup_start().set_arena(arena.as_str())
            }

            Notification::CatchupComplete { arena, index } => {
                let mut builder = notif_builder.init_catchup_complete();
                builder.set_arena(arena.as_str());
                builder.set_index(*index);
            }

            Notification::Connected { arena, uuid } => {
                let mut builder = notif_builder.init_connected();
                builder.set_arena(arena.as_str());
                fill_uuid(builder.init_uuid(), &uuid);
            }
        }
    }
    let _ = request.send().promise.await?;

    Ok(())
=======
    todo!();
    // let mut request = client.notify_request();
    // let mut builder = request.get().init_notifications(notifications.len() as u32);
    // for (i, notif) in notifications.iter().enumerate() {
    //     let notif_builder = builder.reborrow().get(i as u32);
    //     match notif {
    //         Notification::Link {
    //             arena,
    //             path,
    //             size,
    //             mtime,
    //         } => fill_link(notif_builder.init_link(), arena, path, *size, mtime),

    //         Notification::Catchup {
    //             arena,
    //             path,
    //             size,
    //             mtime,
    //         } => fill_link(notif_builder.init_catchup(), arena, path, *size, mtime),

    //         Notification::Unlink { arena, path, mtime } => {
    //             fill_unlink(notif_builder.init_unlink(), arena, path, mtime)
    //         }

    //         Notification::CatchingUp { arena } => {
    //             notif_builder.init_catching_up().set_arena(arena.as_str())
    //         }

    //         Notification::Ready { arena } => notif_builder.init_ready().set_arena(arena.as_str()),
    //     }
    // }
    // let _ = request.send().promise.await?;

    // Ok(())
>>>>>>> ed897f9a
}

fn fill_uuid(mut builder: super::store_capnp::uuid::Builder<'_>, uuid: &Uuid) {
    let (hi, lo) = uuid.as_u64_pair();
    builder.set_hi(hi);
    builder.set_lo(lo);
}

fn fill_add(
    mut builder: super::store_capnp::add::Builder<'_>,
    arena: &Arena,
    index: u64,
    path: &crate::model::Path,
    size: u64,
    mtime: &crate::model::UnixTime,
    hash: &crate::model::Hash,
) {
    builder.set_arena(arena.as_str());
    builder.set_index(index);
    builder.set_path(path.as_str());
    builder.set_size(size);
    builder.set_hash(&hash.0);
    fill_time(builder.init_mtime(), mtime);
}

fn fill_replace(
    mut builder: super::store_capnp::replace::Builder<'_>,
    arena: &Arena,
    index: u64,
    path: &crate::model::Path,
    size: u64,
    mtime: &crate::model::UnixTime,
    hash: &crate::model::Hash,
    old_hash: &crate::model::Hash,
) {
    builder.set_arena(arena.as_str());
    builder.set_index(index);
    builder.set_path(path.as_str());
    builder.set_size(size);
    builder.set_hash(&hash.0);
    builder.set_old_hash(&old_hash.0);
    fill_time(builder.init_mtime(), mtime);
}

fn fill_remove(
    mut builder: super::store_capnp::remove::Builder<'_>,
    arena: &Arena,
    index: u64,
    path: &crate::model::Path,
    old_hash: &crate::model::Hash,
) {
    builder.set_arena(arena.as_str());
    builder.set_index(index);
    builder.set_path(path.as_str());
    builder.set_old_hash(&old_hash.0);
}

fn fill_catchup(
    mut builder: super::store_capnp::catchup::Builder<'_>,
    arena: &Arena,
    path: &crate::model::Path,
    size: u64,
    mtime: &crate::model::UnixTime,
    hash: &crate::model::Hash,
) {
    builder.set_arena(arena.as_str());
    builder.set_path(path.as_str());
    builder.set_size(size);
    builder.set_hash(&hash.0);
    fill_time(builder.init_mtime(), mtime);
}

fn fill_time(
    mut mtime_builder: super::store_capnp::time::Builder<'_>,
    mtime: &crate::model::UnixTime,
) {
    mtime_builder.set_secs(mtime.as_secs());
    mtime_builder.set_nsecs(mtime.subsec_nanos());
}

<<<<<<< HEAD
#[cfg(test)]
mod tests {
    use super::*;
    use crate::network::hostport::HostPort;
    use crate::network::testing::TestingPeers;
    use crate::utils::hash;
    use crate::{model::Arena, storage};
    use std::sync::Arc;
    use tokio::task::LocalSet;
    use tokio_retry::strategy::FixedInterval;

    fn a() -> Peer {
        TestingPeers::a()
    }
    fn b() -> Peer {
        TestingPeers::b()
    }
    fn c() -> Peer {
        TestingPeers::c()
    }

    fn test_arena() -> Arena {
        Arena::from("myarena")
    }

    struct Fixture {
        peers: TestingPeers,
        peer_storage: HashMap<Peer, PeerStorage>,
    }
    struct PeerStorage {
        cache: UnrealCacheAsync,
        index: RealIndexAsync,
    }
    impl Fixture {
        async fn setup() -> anyhow::Result<Self> {
            let _ = env_logger::try_init();

            let mut peer_storage = HashMap::new();
            for peer in [a(), b(), c()] {
                let mut cache = storage::testing::in_memory_cache()?;
                cache.add_arena(&test_arena())?;
                let cache = cache.into_async();
                let index = storage::testing::in_memory_index(test_arena())?.into_async();

                peer_storage.insert(peer, PeerStorage { cache, index });
            }
            Ok(Self {
                peers: TestingPeers::new()?,
                peer_storage,
            })
        }

        fn household(&self, peer: &Peer) -> anyhow::Result<(Household, thread::JoinHandle<()>)> {
            let storage = self
                .peer_storage
                .get(peer)
                .ok_or_else(|| anyhow::anyhow!("unknown peer: {peer}"))?;

            Household::spawn(
                self.peers.networking(peer)?,
                Some(storage.cache.clone()),
                HashMap::from([(test_arena(), storage.index.clone())]),
            )
        }

        async fn run_server(
            &mut self,
            peer: &Peer,
            household: &Household,
        ) -> anyhow::Result<Arc<Server>> {
            let mut server = Server::new(self.peers.networking(peer)?);
            household.register(&mut server);

            let server = Arc::new(server);

            let configured = self.peers.hostport(peer).await;
            let addr = server
                .listen(configured.unwrap_or(&HostPort::localhost(0)))
                .await?;
            if configured.is_none() {
                self.peers.set_addr(peer, addr);
            }

            Ok(server)
        }
    }

    async fn connect(
        networking: Networking,
        peer: &Peer,
    ) -> anyhow::Result<connected_peer::Client> {
        let stream = networking.connect_raw(peer, TAG, None).await?;
        let (r, w) = TokioAsyncReadCompatExt::compat(stream).split();
        let net = Box::new(VatNetwork::new(
            BufReader::new(r),
            BufWriter::new(w),
            Side::Client,
            Default::default(),
        ));
        let mut system = RpcSystem::new(net, None);
        let client: connected_peer::Client = system.bootstrap(Side::Server);
        tokio::task::spawn_local(system);

        Ok(client)
    }

    #[tokio::test]
    async fn household_listens() -> anyhow::Result<()> {
        let mut fixture = Fixture::setup().await?;

        let a = &a();
        let (household, _) = fixture.household(a)?;
        let _server = fixture.run_server(a, &household).await?;

        let b_networking = fixture.peers.networking(&b())?;
        LocalSet::new()
            .run_until(async move {
                let client = connect(b_networking, a).await?;

                let request = client.store_request();
                let reply = request.send().promise.await?;
                let store = reply.get()?.get_store()?;

                let request = store.arenas_request();
                let reply = request.send().promise.await?;
                let arenas = reply.get()?.get_arenas()?;
                assert_eq!(1, arenas.len());
                assert_eq!(test_arena().as_str(), arenas.get(0)?.to_str()?);

                Ok::<(), anyhow::Error>(())
            })
            .await?;

        Ok(())
    }

    #[tokio::test]
    async fn capnprpc_thread_shutdown() -> anyhow::Result<()> {
        let mut fixture = Fixture::setup().await?;

        let a = &a();
        let (household, thread_join) = fixture.household(a)?;
        let server = fixture.run_server(a, &household).await?;

        let b_networking = fixture.peers.networking(&b())?;
        LocalSet::new()
            .run_until(async move {
                let client = connect(b_networking, a).await?;
                let request = client.store_request();
                let reply = request.send().promise.await?;
                assert!(reply.get()?.has_store());

                Ok::<(), anyhow::Error>(())
            })
            .await?;

        // The thread shuts down once the channel is unused.
        server.shutdown().await?;
        drop(server);
        drop(household);
        assert!(thread_join.join().is_ok());

        Ok(())
    }

    #[tokio::test]
    async fn household_connects() -> anyhow::Result<()> {
        let mut fixture = Fixture::setup().await?;

        let a = &a();
        fixture.peers.pick_port(a)?;

        let b = &b();
        fixture.peers.pick_port(b)?;

        let (household_a, _) = fixture.household(a)?;
        let _server_a = fixture.run_server(a, &household_a).await?;

        let (household_b, _) = fixture.household(b)?;
        let _server_b = fixture.run_server(b, &household_b).await?;

        let mut status_a = household_a.peer_status();
        let mut status_b = household_b.peer_status();

        household_a.keep_connected()?;
        assert_eq!(PeerStatus::Connected(b.clone()), status_a.recv().await?);

        household_b.keep_connected()?;
        assert_eq!(PeerStatus::Connected(a.clone()), status_b.recv().await?);

        Ok(())
    }

    #[tokio::test]
    async fn household_reconnects() -> anyhow::Result<()> {
        let mut fixture = Fixture::setup().await?;

        let a = &a();
        fixture.peers.pick_port(a)?;

        let b = &b();
        fixture.peers.pick_port(b)?;

        let (household_a, _) = fixture.household(a)?;
        let _server_a = fixture.run_server(a, &household_a).await?;

        let (household_b, _) = fixture.household(b)?;
        let server_b = fixture.run_server(b, &household_b).await?;

        let mut status_a = household_a.peer_status();
        household_a.keep_connected()?;

        assert_eq!(PeerStatus::Connected(b.clone()), status_a.recv().await?);
        server_b.shutdown().await?;
        assert_eq!(PeerStatus::Disconnected(b.clone()), status_a.recv().await?);

        let _server_b = fixture.run_server(b, &household_b).await?;
        assert_eq!(PeerStatus::Connected(b.clone()), status_a.recv().await?);

        Ok(())
    }

    #[tokio::test]
    async fn household_subscribes() -> anyhow::Result<()> {
        let mut fixture = Fixture::setup().await?;

        let a = &a();
        fixture.peers.pick_port(a)?;

        let b = &b();
        fixture.peers.pick_port(b)?;

        let (household_a, _) = fixture.household(a)?;
        let _server_a = fixture.run_server(a, &household_a).await?;

        let (household_b, _) = fixture.household(b)?;
        let _server_b = fixture.run_server(b, &household_b).await?;
        household_a.keep_connected()?;

        // A file added to index B should eventually become accessible
        // from cache A.
        let a_cache = &fixture.peer_storage.get(a).unwrap().cache;
        let b_index = &fixture.peer_storage.get(b).unwrap().index;

        let bar = Path::parse("bar.txt")?;
        let mtime = UnixTime::from_secs(1234567890);
        b_index
            .add_file(&bar, 4, &mtime, hash::digest("test"))
            .await?;

        let root = a_cache.arena_root(&test_arena())?;

        let mut retry = FixedInterval::new(Duration::from_millis(50)).take(100);
        while a_cache.lookup(root, "bar.txt").await.is_err() {
            if let Some(delay) = retry.next() {
                tokio::time::sleep(delay).await;
                continue;
            } else {
                panic!("bar.txt was never added to b");
            }
        }

        Ok(())
    }
}
=======
// TODO
// #[cfg(test)]
// mod tests {
//     use super::*;
//     use crate::model::Arena;
//     use crate::network::hostport::HostPort;
//     use crate::network::testing::TestingPeers;
//     use std::sync::Arc;
//     use tokio::task::LocalSet;
//     use tokio::time::timeout;

//     struct Fixture {
//         arena: Arena,
//         peers: TestingPeers,
//         peer_a: Peer,
//         #[allow(dead_code)]
//         peer_b: Peer,
//         #[allow(dead_code)]
//         peer_c: Peer,
//         stores: HashMap<Peer, Arc<FakeStoreSubscribe>>,
//     }
//     impl Fixture {
//         async fn setup() -> anyhow::Result<Self> {
//             let _ = env_logger::try_init();

//             let arena = Arena::from("test");

//             let mut stores = HashMap::new();
//             for peer in [TestingPeers::a(), TestingPeers::b(), TestingPeers::c()] {
//                 stores.insert(peer, FakeStoreSubscribe::new(vec![arena.clone()]));
//             }
//             Ok(Self {
//                 arena,
//                 stores,
//                 peers: TestingPeers::new()?,
//                 peer_a: TestingPeers::a(),
//                 peer_b: TestingPeers::b(),
//                 peer_c: TestingPeers::c(),
//             })
//         }

//         fn household(
//             &self,
//             peer: &Peer,
//             notification_tx: Option<mpsc::Sender<(Peer, Notification)>>,
//         ) -> anyhow::Result<(Household, thread::JoinHandle<()>)> {
//             let store: Arc<dyn StoreSubscribe + Send + Sync> = self
//                 .stores
//                 .get(peer)
//                 .ok_or(anyhow::anyhow!("No store defined for {peer}"))?
//                 .clone();
//             Household::spawn(self.peers.networking(peer)?, store, notification_tx)
//         }

//         async fn run_server(
//             &mut self,
//             peer: &Peer,
//             household: &Household,
//         ) -> anyhow::Result<Arc<Server>> {
//             let mut server = Server::new(self.peers.networking(peer)?);
//             household.register(&mut server);

//             let server = Arc::new(server);

//             let configured = self.peers.hostport(peer).await;
//             let addr = server
//                 .listen(configured.unwrap_or(&HostPort::localhost(0)))
//                 .await?;
//             if configured.is_none() {
//                 self.peers.set_addr(peer, addr);
//             }

//             Ok(server)
//         }
//     }

//     async fn connect(
//         networking: Networking,
//         peer: &Peer,
//     ) -> anyhow::Result<connected_peer::Client> {
//         let stream = networking.connect_raw(peer, TAG, None).await?;
//         let (r, w) = TokioAsyncReadCompatExt::compat(stream).split();
//         let net = Box::new(VatNetwork::new(
//             BufReader::new(r),
//             BufWriter::new(w),
//             Side::Client,
//             Default::default(),
//         ));
//         let mut system = RpcSystem::new(net, None);
//         let client: connected_peer::Client = system.bootstrap(Side::Server);
//         tokio::task::spawn_local(system);

//         Ok(client)
//     }

//     #[tokio::test]
//     async fn household_listens() -> anyhow::Result<()> {
//         let mut fixture = Fixture::setup().await?;

//         let peer = &fixture.peer_a.clone();
//         let (household, _) = fixture.household(peer, None)?;
//         let _server = fixture.run_server(peer, &household).await?;

//         let networking = fixture.peers.networking(&fixture.peer_b)?;
//         LocalSet::new()
//             .run_until(async move {
//                 let client = connect(networking, peer).await?;

//                 let request = client.store_request();
//                 let reply = request.send().promise.await?;
//                 let store = reply.get()?.get_store()?;

//                 let request = store.arenas_request();
//                 let reply = request.send().promise.await?;
//                 let arenas = reply.get()?.get_arenas()?;
//                 assert_eq!(1, arenas.len());
//                 assert_eq!(fixture.arena.as_str(), arenas.get(0)?.to_str()?);

//                 Ok::<(), anyhow::Error>(())
//             })
//             .await?;

//         Ok(())
//     }

//     #[tokio::test]
//     async fn capnprpc_thread_shutdown() -> anyhow::Result<()> {
//         let mut fixture = Fixture::setup().await?;

//         let peer = &fixture.peer_a.clone();
//         let (household, thread_join) = fixture.household(peer, None)?;
//         let server = fixture.run_server(peer, &household).await?;

//         let networking = fixture.peers.networking(&fixture.peer_b)?;
//         LocalSet::new()
//             .run_until(async move {
//                 let client = connect(networking, peer).await?;
//                 let request = client.store_request();
//                 let reply = request.send().promise.await?;
//                 assert!(reply.get()?.has_store());

//                 Ok::<(), anyhow::Error>(())
//             })
//             .await?;

//         // The thread shuts down once the channel is unused.
//         server.shutdown().await?;
//         drop(server);
//         drop(household);
//         assert!(thread_join.join().is_ok());

//         Ok(())
//     }

//     #[tokio::test]
//     async fn household_connects() -> anyhow::Result<()> {
//         let mut fixture = Fixture::setup().await?;

//         let a = &fixture.peer_a.clone();
//         fixture.peers.pick_port(a)?;

//         let b = &fixture.peer_b.clone();
//         fixture.peers.pick_port(b)?;

//         let (household_a, _) = fixture.household(a, None)?;
//         let _server_a = fixture.run_server(a, &household_a).await?;

//         let (household_b, _) = fixture.household(b, None)?;
//         let _server_b = fixture.run_server(b, &household_b).await?;

//         let mut status_a = household_a.peer_status();
//         let mut status_b = household_b.peer_status();

//         household_a.keep_connected()?;
//         assert_eq!(PeerStatus::Connected(b.clone()), status_a.recv().await?);

//         household_b.keep_connected()?;
//         assert_eq!(PeerStatus::Connected(a.clone()), status_b.recv().await?);

//         Ok(())
//     }

//     #[tokio::test]
//     async fn household_reconnects() -> anyhow::Result<()> {
//         let mut fixture = Fixture::setup().await?;

//         let a = &fixture.peer_a.clone();
//         fixture.peers.pick_port(a)?;

//         let b = &fixture.peer_b.clone();
//         fixture.peers.pick_port(b)?;

//         let (household_a, _) = fixture.household(a, None)?;
//         let _server_a = fixture.run_server(a, &household_a).await?;

//         let (household_b, _) = fixture.household(b, None)?;
//         let server_b = fixture.run_server(b, &household_b).await?;

//         let mut status_a = household_a.peer_status();
//         household_a.keep_connected()?;

//         assert_eq!(PeerStatus::Connected(b.clone()), status_a.recv().await?);
//         server_b.shutdown().await?;
//         assert_eq!(PeerStatus::Disconnected(b.clone()), status_a.recv().await?);

//         let _server_b = fixture.run_server(b, &household_b).await?;
//         assert_eq!(PeerStatus::Connected(b.clone()), status_a.recv().await?);

//         Ok(())
//     }

//     #[tokio::test]
//     async fn household_subscribes() -> anyhow::Result<()> {
//         let mut fixture = Fixture::setup().await?;

//         let a = &fixture.peer_a.clone();
//         fixture.peers.pick_port(a)?;

//         let b = &fixture.peer_b.clone();
//         fixture.peers.pick_port(b)?;

//         let (tx, mut rx) = mpsc::channel(10);
//         let (household_a, _) = fixture.household(a, Some(tx))?;
//         let _server_a = fixture.run_server(a, &household_a).await?;

//         let (household_b, _) = fixture.household(b, None)?;
//         let _server_b = fixture.run_server(b, &household_b).await?;
//         household_a.keep_connected()?;

//         let arena = &fixture.arena;

//         let store = fixture.stores.get(b).unwrap();
//         store
//             .send(Notification::CatchingUp {
//                 arena: arena.clone(),
//             })
//             .await?;
//         store
//             .send(Notification::Ready {
//                 arena: arena.clone(),
//             })
//             .await?;
//         store
//             .send(Notification::Link {
//                 arena: arena.clone(),
//                 path: Path::parse("a/b/test.txt")?,
//                 size: 4,
//                 mtime: UnixTime::new(1234567890, 111),
//             })
//             .await?;

//         let b = TestingPeers::b();
//         assert_eq!(
//             Some((
//                 b.clone(),
//                 Notification::CatchingUp {
//                     arena: arena.clone()
//                 }
//             )),
//             timeout(Duration::from_secs(5), rx.recv()).await?,
//         );
//         assert_eq!(
//             Some((
//                 b.clone(),
//                 Notification::Ready {
//                     arena: arena.clone()
//                 }
//             )),
//             timeout(Duration::from_secs(5), rx.recv()).await?,
//         );

//         assert_eq!(
//             Some((
//                 b.clone(),
//                 Notification::Link {
//                     arena: arena.clone(),
//                     path: Path::parse("a/b/test.txt")?,
//                     size: 4,
//                     mtime: UnixTime::new(1234567890, 111),
//                 }
//             )),
//             timeout(Duration::from_secs(5), rx.recv()).await?,
//         );

//         Ok(())
//     }
// }
>>>>>>> ed897f9a
<|MERGE_RESOLUTION|>--- conflicted
+++ resolved
@@ -1,4 +1,6 @@
 use super::peer_capnp::connected_peer;
+use super::result_capnp;
+use super::store_capnp::notification;
 use super::store_capnp::store::{
     self, ArenasParams, ArenasResults, SubscribeParams, SubscribeResults,
 };
@@ -6,13 +8,7 @@
 use crate::model::{Arena, Hash, Path, Peer, UnixTime};
 use crate::network::rate_limit::RateLimitedStream;
 use crate::network::{Networking, Server};
-<<<<<<< HEAD
-use crate::storage::real::RealIndexAsync;
-use crate::storage::real::notifier::{self, Notification, Progress};
-use crate::storage::unreal::{UnrealCacheAsync, UnrealError};
-=======
-use crate::storage::{Notification, Storage};
->>>>>>> ed897f9a
+use crate::storage::{Notification, Progress, Storage, UnrealCacheAsync, UnrealError};
 use capnp::capability::Promise;
 use capnp_rpc::rpc_twoparty_capnp::Side;
 use capnp_rpc::twoparty::VatNetwork;
@@ -22,6 +18,7 @@
 use std::cell::RefCell;
 use std::collections::{HashMap, HashSet};
 use std::rc::Rc;
+use std::sync::Arc;
 use std::thread;
 use std::time::Duration;
 use tokio::net::TcpStream;
@@ -60,27 +57,11 @@
     /// manages it.
     pub fn spawn(
         networking: Networking,
-<<<<<<< HEAD
-        cache: Option<UnrealCacheAsync>,
-        indexes: HashMap<Arena, RealIndexAsync>,
+        storage: Arc<Storage>,
     ) -> anyhow::Result<(Self, thread::JoinHandle<()>)> {
         let (tx, rx) = mpsc::unbounded_channel();
         let (broadcast_tx, _) = broadcast::channel(128);
-        let handle = spawn_rpc_thread(networking, cache, indexes, rx, broadcast_tx.clone())?;
-=======
-        storage: Arc<Storage>,
-        notification_tx: Option<mpsc::Sender<(Peer, Notification)>>,
-    ) -> anyhow::Result<(Self, thread::JoinHandle<()>)> {
-        let (tx, rx) = mpsc::unbounded_channel();
-        let (broadcast_tx, _) = broadcast::channel(128);
-        let handle = spawn_rpc_thread(
-            networking,
-            storage,
-            rx,
-            notification_tx,
-            broadcast_tx.clone(),
-        )?;
->>>>>>> ed897f9a
+        let handle = spawn_rpc_thread(networking, storage, rx, broadcast_tx.clone())?;
 
         Ok((Self { tx, broadcast_tx }, handle))
     }
@@ -131,12 +112,7 @@
 /// To communicate with the thread, send [HousehholdConnection]s to the channel.
 fn spawn_rpc_thread(
     networking: Networking,
-<<<<<<< HEAD
-    cache: Option<UnrealCacheAsync>,
-    indexes: HashMap<Arena, RealIndexAsync>,
-=======
     storage: Arc<Storage>,
->>>>>>> ed897f9a
     mut rx: mpsc::UnboundedReceiver<HouseholdConnection>,
     broadcast_tx: broadcast::Sender<PeerStatus>,
 ) -> anyhow::Result<thread::JoinHandle<()>> {
@@ -149,11 +125,7 @@
     Ok(thread::Builder::new()
         .name("capnprpc".into())
         .spawn(move || {
-<<<<<<< HEAD
-            let ctx = AppContext::new(networking, cache, indexes, broadcast_tx, main_rt);
-=======
-            let ctx = AppContext::new(networking, storage, notification_tx, broadcast_tx, main_rt);
->>>>>>> ed897f9a
+            let ctx = AppContext::new(networking, storage, broadcast_tx, main_rt);
             let local = LocalSet::new();
 
             local.spawn_local(async move {
@@ -181,12 +153,7 @@
 
 struct AppContext {
     networking: Networking,
-<<<<<<< HEAD
-    cache: Option<UnrealCacheAsync>,
-    indexes: HashMap<Arena, RealIndexAsync>,
-=======
     storage: Arc<Storage>,
->>>>>>> ed897f9a
     broadcast_tx: broadcast::Sender<PeerStatus>,
     main_rt: runtime::Handle,
     connections: RefCell<HashMap<Peer, TrackedPeerConnections>>,
@@ -195,25 +162,13 @@
 impl AppContext {
     fn new(
         networking: Networking,
-<<<<<<< HEAD
-        cache: Option<UnrealCacheAsync>,
-        indexes: HashMap<Arena, RealIndexAsync>,
-=======
         storage: Arc<Storage>,
-        notification_tx: Option<mpsc::Sender<(Peer, Notification)>>,
->>>>>>> ed897f9a
         broadcast_tx: broadcast::Sender<PeerStatus>,
         main_rt: runtime::Handle,
     ) -> Rc<Self> {
         Rc::new(Self {
             networking,
-<<<<<<< HEAD
-            cache,
-            indexes,
-=======
             storage,
-            notification_tx,
->>>>>>> ed897f9a
             broadcast_tx,
             main_rt,
             connections: RefCell::new(HashMap::new()),
@@ -350,24 +305,24 @@
 
     async fn subscribe_self(
         self: &Rc<Self>,
-        _peer: &Peer,
-        _client: &mut store::Client,
+        peer: &Peer,
+        client: &mut store::Client,
     ) -> anyhow::Result<()> {
-        let cache = match &self.cache {
+        let cache = match self.storage.cache() {
             None => {
                 return Ok(());
             }
             Some(c) => c,
         };
 
-<<<<<<< HEAD
         let request = client.arenas_request();
         let reply = request.send().promise.await?;
         let arenas = reply.get()?.get_arenas()?;
         let peer_arenas = parse_arena_set(arenas)?;
 
-        let goal_arenas = cache
-            .arenas()
+        let goal_arenas = self
+            .storage
+            .indexed_arenas()
             .filter(|a| peer_arenas.contains(*a))
             .map(|a| a.clone())
             .collect::<Vec<_>>();
@@ -423,47 +378,6 @@
         }
 
         Ok(())
-=======
-        todo!();
-        // let request = client.arenas_request();
-        // let reply = request.send().promise.await?;
-        // let arenas = reply.get()?.get_arenas()?;
-        // let peer_arenas = parse_arena_set(arenas)?;
-
-        // let mut goal_arenas = self.storage.arenas();
-        // goal_arenas.retain(|a| peer_arenas.contains(a));
-        // if goal_arenas.is_empty() {
-        //     return Ok(());
-        // }
-        // log::debug!(
-        //     "Subscribe to {} on {peer}",
-        //     goal_arenas
-        //         .iter()
-        //         .map(|a| a.as_str())
-        //         .collect::<Vec<_>>()
-        //         .join(", ")
-        // );
-
-        // let mut request = client.subscribe_request();
-        // let mut request_builder = request.get().init_req();
-        // let mut arenas_builder = request_builder
-        //     .reborrow()
-        //     .init_arenas(goal_arenas.len() as u32);
-        // for (i, arena) in goal_arenas.into_iter().enumerate() {
-        //     arenas_builder.set(i as u32, arena.as_str());
-        // }
-        // request_builder
-        //     .set_subscriber(ConnectedPeerServer::new(peer.clone(), self.clone()).into_subscriber());
-
-        // let reply = request.send().promise.await?;
-        // let result = reply.get()?.get_result()?;
-
-        // if let result_capnp::result::Err(err) = result.which()? {
-        //     return Err(anyhow::anyhow!(err?.get_message()?.to_string()?));
-        // }
-
-        // Ok(())
->>>>>>> ed897f9a
     }
 
     /// Associate the given client with the peer.
@@ -558,16 +472,12 @@
 
 impl store::Server for ConnectedPeerServer {
     fn arenas(&mut self, _: ArenasParams, mut results: ArenasResults) -> Promise<(), capnp::Error> {
-<<<<<<< HEAD
         let arenas = self
             .ctx
-            .indexes
-            .keys()
+            .storage
+            .indexed_arenas()
             .map(|a| a.clone())
             .collect::<Vec<_>>();
-=======
-        let arenas = self.ctx.storage.indexed_arenas().collect::<Vec<_>>();
->>>>>>> ed897f9a
         let mut list = results.get().init_arenas(arenas.len() as u32);
         for (i, arena) in arenas.into_iter().enumerate() {
             list.set(i as u32, arena.as_str());
@@ -591,7 +501,7 @@
         params: NotifyParams,
         _: NotifyResults,
     ) -> capnp::capability::Promise<(), capnp::Error> {
-        if let Some(cache) = &self.ctx.cache {
+        if let Some(cache) = self.ctx.storage.cache() {
             Promise::from_future(do_notify(
                 cache.clone(),
                 self.ctx.main_rt.clone(),
@@ -605,7 +515,6 @@
 }
 
 async fn do_notify(
-<<<<<<< HEAD
     cache: UnrealCacheAsync,
     main_rt: runtime::Handle,
     peer: Peer,
@@ -695,76 +604,17 @@
         .map_err(|e| capnp::Error::failed(e.to_string()))?;
 
     Ok(())
-=======
-    _notification_tx: mpsc::Sender<(Peer, Notification)>,
-    _peer: Peer,
-    _params: NotifyParams,
+}
+
+async fn do_subscribe(
+    ctx: Rc<AppContext>,
+    params: SubscribeParams,
+    mut results: SubscribeResults,
 ) -> Result<(), capnp::Error> {
-    todo!();
-    // for n in params.get()?.get_notifications()?.iter() {
-    //     let to_send = match n.which()? {
-    //         notification::Which::Link(link) => {
-    //             let link = link?;
-
-    //             Notification::Link {
-    //                 arena: parse_arena(link.get_arena()?)?,
-    //                 path: parse_path(link.get_path()?)?,
-    //                 size: link.get_size(),
-    //                 mtime: parse_mtime(link.get_mtime()?),
-    //             }
-    //         }
-    //         notification::Which::Unlink(unlink) => {
-    //             let unlink = unlink?;
-
-    //             Notification::Unlink {
-    //                 arena: parse_arena(unlink.get_arena()?)?,
-    //                 path: parse_path(unlink.get_path()?)?,
-    //                 mtime: parse_mtime(unlink.get_mtime()?),
-    //             }
-    //         }
-    //         notification::Which::CatchingUp(catching_up) => Notification::CatchingUp {
-    //             arena: parse_arena(catching_up?.get_arena()?)?,
-    //         },
-    //         notification::Which::Catchup(catchup) => {
-    //             let catchup = catchup?;
-
-    //             Notification::Catchup {
-    //                 arena: parse_arena(catchup.get_arena()?)?,
-    //                 path: parse_path(catchup.get_path()?)?,
-    //                 size: catchup.get_size(),
-    //                 mtime: parse_mtime(catchup.get_mtime()?),
-    //             }
-    //         }
-    //         notification::Which::Ready(ready) => Notification::Ready {
-    //             arena: parse_arena(ready?.get_arena()?)?,
-    //         },
-    //     };
-    //     let _ = notification_tx.send((peer.clone(), to_send)).await;
-    // }
-
-    // Ok(())
->>>>>>> ed897f9a
-}
-
-async fn do_subscribe(
-    _ctx: Rc<AppContext>,
-    _params: SubscribeParams,
-    _results: SubscribeResults,
-) -> Result<(), capnp::Error> {
-<<<<<<< HEAD
     let req = params.get()?.get_req()?;
     let arena = parse_arena(req.get_arena()?)?;
 
     let result = results.get().init_result();
-    let index = match ctx.indexes.get(&arena) {
-        None => {
-            result.init_err().set_message("Not available");
-
-            return Ok(());
-        }
-        Some(index) => index.clone(),
-    };
-
     let progress = if req.has_progress() {
         let progress = req.get_progress()?;
         Some(Progress::new(
@@ -779,10 +629,11 @@
 
     let (tx, mut rx) = mpsc::channel(100);
 
+    let storage = ctx.storage.clone();
     if let Err(err) = ctx
         .main_rt
         .spawn(async move {
-            notifier::subscribe(index, tx, progress).await?;
+            storage.subscribe(&arena, tx, progress).await?;
 
             Ok::<(), anyhow::Error>(())
         })
@@ -812,62 +663,12 @@
     result.init_ok();
 
     Ok(())
-=======
-    todo!();
-    // let req = params.get()?.get_req()?;
-    // let result = results.get().init_result();
-    // let arenas = parse_arena_set(req.get_arenas()?)?;
-    // if arenas.is_empty() {
-    //     result.init_ok();
-    //     return Ok(());
-    // }
-
-    // let subscriber = req.get_subscriber()?;
-
-    // let (tx, mut rx) = mpsc::channel(100);
-    // let store = Arc::clone(&ctx.storage);
-    // if let Err(err) = ctx
-    //     .main_rt
-    //     .spawn(async move {
-    //         for arena in arenas {
-    //             store.subscribe(arena, tx.clone(), true)?;
-    //         }
-
-    //         Ok::<(), anyhow::Error>(())
-    //     })
-    //     .await
-    // {
-    //     result.init_err().set_message(err.to_string());
-    //     return Ok(());
-    // }
-
-    // tokio::task::spawn_local(async move {
-    //     let mut notifications = Vec::new();
-    //     loop {
-    //         let count = rx.recv_many(&mut notifications, 25).await;
-    //         if count == 0 {
-    //             // Channel has been closed
-    //             return;
-    //         }
-    //         if let Err(err) = send_notifications(notifications.as_slice(), &subscriber).await {
-    //             if err.kind == capnp::ErrorKind::Disconnected {
-    //                 return;
-    //             }
-    //         }
-    //         notifications.clear();
-    //     }
-    // });
-
-    // result.init_ok();
-    // Ok(())
->>>>>>> ed897f9a
 }
 
 async fn send_notifications(
-    _notifications: &[Notification],
-    _client: &subscriber::Client,
+    notifications: &[Notification],
+    client: &subscriber::Client,
 ) -> Result<(), capnp::Error> {
-<<<<<<< HEAD
     let mut request = client.notify_request();
     let mut builder = request.get().init_notifications(notifications.len() as u32);
     for (i, notif) in notifications.iter().enumerate() {
@@ -951,42 +752,6 @@
     let _ = request.send().promise.await?;
 
     Ok(())
-=======
-    todo!();
-    // let mut request = client.notify_request();
-    // let mut builder = request.get().init_notifications(notifications.len() as u32);
-    // for (i, notif) in notifications.iter().enumerate() {
-    //     let notif_builder = builder.reborrow().get(i as u32);
-    //     match notif {
-    //         Notification::Link {
-    //             arena,
-    //             path,
-    //             size,
-    //             mtime,
-    //         } => fill_link(notif_builder.init_link(), arena, path, *size, mtime),
-
-    //         Notification::Catchup {
-    //             arena,
-    //             path,
-    //             size,
-    //             mtime,
-    //         } => fill_link(notif_builder.init_catchup(), arena, path, *size, mtime),
-
-    //         Notification::Unlink { arena, path, mtime } => {
-    //             fill_unlink(notif_builder.init_unlink(), arena, path, mtime)
-    //         }
-
-    //         Notification::CatchingUp { arena } => {
-    //             notif_builder.init_catching_up().set_arena(arena.as_str())
-    //         }
-
-    //         Notification::Ready { arena } => notif_builder.init_ready().set_arena(arena.as_str()),
-    //     }
-    // }
-    // let _ = request.send().promise.await?;
-
-    // Ok(())
->>>>>>> ed897f9a
 }
 
 fn fill_uuid(mut builder: super::store_capnp::uuid::Builder<'_>, uuid: &Uuid) {
@@ -1067,15 +832,18 @@
     mtime_builder.set_nsecs(mtime.subsec_nanos());
 }
 
-<<<<<<< HEAD
 #[cfg(test)]
 mod tests {
     use super::*;
+    use crate::model::Arena;
     use crate::network::hostport::HostPort;
     use crate::network::testing::TestingPeers;
-    use crate::utils::hash;
-    use crate::{model::Arena, storage};
+    use crate::storage;
+    use assert_fs::TempDir;
+    use assert_fs::prelude::*;
+    use std::path::PathBuf;
     use std::sync::Arc;
+    use tokio::fs;
     use tokio::task::LocalSet;
     use tokio_retry::strategy::FixedInterval;
 
@@ -1095,29 +863,30 @@
 
     struct Fixture {
         peers: TestingPeers,
-        peer_storage: HashMap<Peer, PeerStorage>,
-    }
-    struct PeerStorage {
-        cache: UnrealCacheAsync,
-        index: RealIndexAsync,
+        peer_storage: HashMap<Peer, Arc<Storage>>,
+        tempdir: TempDir,
     }
     impl Fixture {
         async fn setup() -> anyhow::Result<Self> {
             let _ = env_logger::try_init();
 
+            let tempdir = TempDir::new()?;
             let mut peer_storage = HashMap::new();
             for peer in [a(), b(), c()] {
-                let mut cache = storage::testing::in_memory_cache()?;
-                cache.add_arena(&test_arena())?;
-                let cache = cache.into_async();
-                let index = storage::testing::in_memory_index(test_arena())?.into_async();
-
-                peer_storage.insert(peer, PeerStorage { cache, index });
+                let s =
+                    storage::testing::storage(tempdir.child(peer.as_str()).path(), [test_arena()])
+                        .await?;
+                peer_storage.insert(peer, s);
             }
             Ok(Self {
                 peers: TestingPeers::new()?,
                 peer_storage,
+                tempdir,
             })
+        }
+
+        fn arena_root(&self, peer: &Peer) -> PathBuf {
+            storage::testing::arena_root(self.tempdir.child(peer.as_str()).path(), &test_arena())
         }
 
         fn household(&self, peer: &Peer) -> anyhow::Result<(Household, thread::JoinHandle<()>)> {
@@ -1126,11 +895,7 @@
                 .get(peer)
                 .ok_or_else(|| anyhow::anyhow!("unknown peer: {peer}"))?;
 
-            Household::spawn(
-                self.peers.networking(peer)?,
-                Some(storage.cache.clone()),
-                HashMap::from([(test_arena(), storage.index.clone())]),
-            )
+            Household::spawn(self.peers.networking(peer)?, storage.clone())
         }
 
         async fn run_server(
@@ -1307,318 +1072,22 @@
         let _server_b = fixture.run_server(b, &household_b).await?;
         household_a.keep_connected()?;
 
-        // A file added to index B should eventually become accessible
-        // from cache A.
-        let a_cache = &fixture.peer_storage.get(a).unwrap().cache;
-        let b_index = &fixture.peer_storage.get(b).unwrap().index;
-
-        let bar = Path::parse("bar.txt")?;
-        let mtime = UnixTime::from_secs(1234567890);
-        b_index
-            .add_file(&bar, 4, &mtime, hash::digest("test"))
-            .await?;
-
-        let root = a_cache.arena_root(&test_arena())?;
+        // A file created in B's arena should eventually become
+        // available in cache A.
+        let b_dir = fixture.arena_root(&b);
+        fs::write(&b_dir.join("bar.txt"), b"test").await?;
 
         let mut retry = FixedInterval::new(Duration::from_millis(50)).take(100);
-        while a_cache.lookup(root, "bar.txt").await.is_err() {
+        let a_cache = &fixture.peer_storage.get(a).unwrap().cache().unwrap();
+        let arena_inode = a_cache.arena_root(&test_arena())?;
+        while a_cache.lookup(arena_inode, "bar.txt").await.is_err() {
             if let Some(delay) = retry.next() {
                 tokio::time::sleep(delay).await;
-                continue;
             } else {
-                panic!("bar.txt was never added to b");
+                panic!("bar.txt was never added to the cache");
             }
         }
 
         Ok(())
     }
-}
-=======
-// TODO
-// #[cfg(test)]
-// mod tests {
-//     use super::*;
-//     use crate::model::Arena;
-//     use crate::network::hostport::HostPort;
-//     use crate::network::testing::TestingPeers;
-//     use std::sync::Arc;
-//     use tokio::task::LocalSet;
-//     use tokio::time::timeout;
-
-//     struct Fixture {
-//         arena: Arena,
-//         peers: TestingPeers,
-//         peer_a: Peer,
-//         #[allow(dead_code)]
-//         peer_b: Peer,
-//         #[allow(dead_code)]
-//         peer_c: Peer,
-//         stores: HashMap<Peer, Arc<FakeStoreSubscribe>>,
-//     }
-//     impl Fixture {
-//         async fn setup() -> anyhow::Result<Self> {
-//             let _ = env_logger::try_init();
-
-//             let arena = Arena::from("test");
-
-//             let mut stores = HashMap::new();
-//             for peer in [TestingPeers::a(), TestingPeers::b(), TestingPeers::c()] {
-//                 stores.insert(peer, FakeStoreSubscribe::new(vec![arena.clone()]));
-//             }
-//             Ok(Self {
-//                 arena,
-//                 stores,
-//                 peers: TestingPeers::new()?,
-//                 peer_a: TestingPeers::a(),
-//                 peer_b: TestingPeers::b(),
-//                 peer_c: TestingPeers::c(),
-//             })
-//         }
-
-//         fn household(
-//             &self,
-//             peer: &Peer,
-//             notification_tx: Option<mpsc::Sender<(Peer, Notification)>>,
-//         ) -> anyhow::Result<(Household, thread::JoinHandle<()>)> {
-//             let store: Arc<dyn StoreSubscribe + Send + Sync> = self
-//                 .stores
-//                 .get(peer)
-//                 .ok_or(anyhow::anyhow!("No store defined for {peer}"))?
-//                 .clone();
-//             Household::spawn(self.peers.networking(peer)?, store, notification_tx)
-//         }
-
-//         async fn run_server(
-//             &mut self,
-//             peer: &Peer,
-//             household: &Household,
-//         ) -> anyhow::Result<Arc<Server>> {
-//             let mut server = Server::new(self.peers.networking(peer)?);
-//             household.register(&mut server);
-
-//             let server = Arc::new(server);
-
-//             let configured = self.peers.hostport(peer).await;
-//             let addr = server
-//                 .listen(configured.unwrap_or(&HostPort::localhost(0)))
-//                 .await?;
-//             if configured.is_none() {
-//                 self.peers.set_addr(peer, addr);
-//             }
-
-//             Ok(server)
-//         }
-//     }
-
-//     async fn connect(
-//         networking: Networking,
-//         peer: &Peer,
-//     ) -> anyhow::Result<connected_peer::Client> {
-//         let stream = networking.connect_raw(peer, TAG, None).await?;
-//         let (r, w) = TokioAsyncReadCompatExt::compat(stream).split();
-//         let net = Box::new(VatNetwork::new(
-//             BufReader::new(r),
-//             BufWriter::new(w),
-//             Side::Client,
-//             Default::default(),
-//         ));
-//         let mut system = RpcSystem::new(net, None);
-//         let client: connected_peer::Client = system.bootstrap(Side::Server);
-//         tokio::task::spawn_local(system);
-
-//         Ok(client)
-//     }
-
-//     #[tokio::test]
-//     async fn household_listens() -> anyhow::Result<()> {
-//         let mut fixture = Fixture::setup().await?;
-
-//         let peer = &fixture.peer_a.clone();
-//         let (household, _) = fixture.household(peer, None)?;
-//         let _server = fixture.run_server(peer, &household).await?;
-
-//         let networking = fixture.peers.networking(&fixture.peer_b)?;
-//         LocalSet::new()
-//             .run_until(async move {
-//                 let client = connect(networking, peer).await?;
-
-//                 let request = client.store_request();
-//                 let reply = request.send().promise.await?;
-//                 let store = reply.get()?.get_store()?;
-
-//                 let request = store.arenas_request();
-//                 let reply = request.send().promise.await?;
-//                 let arenas = reply.get()?.get_arenas()?;
-//                 assert_eq!(1, arenas.len());
-//                 assert_eq!(fixture.arena.as_str(), arenas.get(0)?.to_str()?);
-
-//                 Ok::<(), anyhow::Error>(())
-//             })
-//             .await?;
-
-//         Ok(())
-//     }
-
-//     #[tokio::test]
-//     async fn capnprpc_thread_shutdown() -> anyhow::Result<()> {
-//         let mut fixture = Fixture::setup().await?;
-
-//         let peer = &fixture.peer_a.clone();
-//         let (household, thread_join) = fixture.household(peer, None)?;
-//         let server = fixture.run_server(peer, &household).await?;
-
-//         let networking = fixture.peers.networking(&fixture.peer_b)?;
-//         LocalSet::new()
-//             .run_until(async move {
-//                 let client = connect(networking, peer).await?;
-//                 let request = client.store_request();
-//                 let reply = request.send().promise.await?;
-//                 assert!(reply.get()?.has_store());
-
-//                 Ok::<(), anyhow::Error>(())
-//             })
-//             .await?;
-
-//         // The thread shuts down once the channel is unused.
-//         server.shutdown().await?;
-//         drop(server);
-//         drop(household);
-//         assert!(thread_join.join().is_ok());
-
-//         Ok(())
-//     }
-
-//     #[tokio::test]
-//     async fn household_connects() -> anyhow::Result<()> {
-//         let mut fixture = Fixture::setup().await?;
-
-//         let a = &fixture.peer_a.clone();
-//         fixture.peers.pick_port(a)?;
-
-//         let b = &fixture.peer_b.clone();
-//         fixture.peers.pick_port(b)?;
-
-//         let (household_a, _) = fixture.household(a, None)?;
-//         let _server_a = fixture.run_server(a, &household_a).await?;
-
-//         let (household_b, _) = fixture.household(b, None)?;
-//         let _server_b = fixture.run_server(b, &household_b).await?;
-
-//         let mut status_a = household_a.peer_status();
-//         let mut status_b = household_b.peer_status();
-
-//         household_a.keep_connected()?;
-//         assert_eq!(PeerStatus::Connected(b.clone()), status_a.recv().await?);
-
-//         household_b.keep_connected()?;
-//         assert_eq!(PeerStatus::Connected(a.clone()), status_b.recv().await?);
-
-//         Ok(())
-//     }
-
-//     #[tokio::test]
-//     async fn household_reconnects() -> anyhow::Result<()> {
-//         let mut fixture = Fixture::setup().await?;
-
-//         let a = &fixture.peer_a.clone();
-//         fixture.peers.pick_port(a)?;
-
-//         let b = &fixture.peer_b.clone();
-//         fixture.peers.pick_port(b)?;
-
-//         let (household_a, _) = fixture.household(a, None)?;
-//         let _server_a = fixture.run_server(a, &household_a).await?;
-
-//         let (household_b, _) = fixture.household(b, None)?;
-//         let server_b = fixture.run_server(b, &household_b).await?;
-
-//         let mut status_a = household_a.peer_status();
-//         household_a.keep_connected()?;
-
-//         assert_eq!(PeerStatus::Connected(b.clone()), status_a.recv().await?);
-//         server_b.shutdown().await?;
-//         assert_eq!(PeerStatus::Disconnected(b.clone()), status_a.recv().await?);
-
-//         let _server_b = fixture.run_server(b, &household_b).await?;
-//         assert_eq!(PeerStatus::Connected(b.clone()), status_a.recv().await?);
-
-//         Ok(())
-//     }
-
-//     #[tokio::test]
-//     async fn household_subscribes() -> anyhow::Result<()> {
-//         let mut fixture = Fixture::setup().await?;
-
-//         let a = &fixture.peer_a.clone();
-//         fixture.peers.pick_port(a)?;
-
-//         let b = &fixture.peer_b.clone();
-//         fixture.peers.pick_port(b)?;
-
-//         let (tx, mut rx) = mpsc::channel(10);
-//         let (household_a, _) = fixture.household(a, Some(tx))?;
-//         let _server_a = fixture.run_server(a, &household_a).await?;
-
-//         let (household_b, _) = fixture.household(b, None)?;
-//         let _server_b = fixture.run_server(b, &household_b).await?;
-//         household_a.keep_connected()?;
-
-//         let arena = &fixture.arena;
-
-//         let store = fixture.stores.get(b).unwrap();
-//         store
-//             .send(Notification::CatchingUp {
-//                 arena: arena.clone(),
-//             })
-//             .await?;
-//         store
-//             .send(Notification::Ready {
-//                 arena: arena.clone(),
-//             })
-//             .await?;
-//         store
-//             .send(Notification::Link {
-//                 arena: arena.clone(),
-//                 path: Path::parse("a/b/test.txt")?,
-//                 size: 4,
-//                 mtime: UnixTime::new(1234567890, 111),
-//             })
-//             .await?;
-
-//         let b = TestingPeers::b();
-//         assert_eq!(
-//             Some((
-//                 b.clone(),
-//                 Notification::CatchingUp {
-//                     arena: arena.clone()
-//                 }
-//             )),
-//             timeout(Duration::from_secs(5), rx.recv()).await?,
-//         );
-//         assert_eq!(
-//             Some((
-//                 b.clone(),
-//                 Notification::Ready {
-//                     arena: arena.clone()
-//                 }
-//             )),
-//             timeout(Duration::from_secs(5), rx.recv()).await?,
-//         );
-
-//         assert_eq!(
-//             Some((
-//                 b.clone(),
-//                 Notification::Link {
-//                     arena: arena.clone(),
-//                     path: Path::parse("a/b/test.txt")?,
-//                     size: 4,
-//                     mtime: UnixTime::new(1234567890, 111),
-//                 }
-//             )),
-//             timeout(Duration::from_secs(5), rx.recv()).await?,
-//         );
-
-//         Ok(())
-//     }
-// }
->>>>>>> ed897f9a
+}